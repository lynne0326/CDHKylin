--- conflicted
+++ resolved
@@ -1,49 +1,48 @@
-<<<<<<< HEAD
-<project xmlns="http://maven.apache.org/POM/4.0.0" xmlns:xsi="http://www.w3.org/2001/XMLSchema-instance" xsi:schemaLocation="http://maven.apache.org/POM/4.0.0 http://maven.apache.org/xsd/maven-4.0.0.xsd">
-    <modelVersion>4.0.0</modelVersion>
-
-    <artifactId>kylin-storage</artifactId>
-    <name>Kylin:Storage</name>
-
-    <parent>
-        <groupId>com.kylinolap</groupId>
-        <artifactId>kylin</artifactId>
-        <version>0.6.2-SNAPSHOT</version>
-    </parent>
-
-    <dependencies>
-        <dependency>
-            <groupId>com.kylinolap</groupId>
-            <artifactId>kylin-cube</artifactId>
-            <version>${project.parent.version}</version>
-        </dependency>
-
-
-        <!-- Env & Test -->
-
-        <dependency>
-            <groupId>org.apache.hbase</groupId>
-            <artifactId>hbase-client</artifactId>
-            <scope>provided</scope>
-        </dependency>
-        <dependency>
-            <groupId>org.apache.hbase</groupId>
-            <artifactId>hbase-server</artifactId>
-            <scope>provided</scope>
-        </dependency>
-        <dependency>
-            <groupId>org.apache.hadoop</groupId>
-            <artifactId>hadoop-hdfs</artifactId>
-            <scope>provided</scope>
-            <!-- protobuf version conflict with hbase -->
-            <exclusions>
-                <exclusion>
-                    <groupId>com.google.protobuf</groupId>
-                    <artifactId>protobuf-java</artifactId>
-                </exclusion>
-            </exclusions>
-        </dependency>
-        <dependency>
+<project xmlns="http://maven.apache.org/POM/4.0.0" xmlns:xsi="http://www.w3.org/2001/XMLSchema-instance" xsi:schemaLocation="http://maven.apache.org/POM/4.0.0 http://maven.apache.org/xsd/maven-4.0.0.xsd">
+    <modelVersion>4.0.0</modelVersion>
+
+    <artifactId>kylin-storage</artifactId>
+    <name>Kylin:Storage</name>
+
+    <parent>
+        <groupId>com.kylinolap</groupId>
+        <artifactId>kylin</artifactId>
+        <version>0.6.3-SNAPSHOT</version>
+    </parent>
+
+    <dependencies>
+        <dependency>
+            <groupId>com.kylinolap</groupId>
+            <artifactId>kylin-cube</artifactId>
+            <version>${project.parent.version}</version>
+        </dependency>
+
+
+        <!-- Env & Test -->
+
+        <dependency>
+            <groupId>org.apache.hbase</groupId>
+            <artifactId>hbase-client</artifactId>
+            <scope>provided</scope>
+        </dependency>
+        <dependency>
+            <groupId>org.apache.hbase</groupId>
+            <artifactId>hbase-server</artifactId>
+            <scope>provided</scope>
+        </dependency>
+        <dependency>
+            <groupId>org.apache.hadoop</groupId>
+            <artifactId>hadoop-hdfs</artifactId>
+            <scope>provided</scope>
+            <!-- protobuf version conflict with hbase -->
+            <exclusions>
+                <exclusion>
+                    <groupId>com.google.protobuf</groupId>
+                    <artifactId>protobuf-java</artifactId>
+                </exclusion>
+            </exclusions>
+        </dependency>
+        <dependency>
 			<groupId>org.apache.hive</groupId>
 			<artifactId>hive-exec</artifactId>
 			<version>${hive.version}</version>
@@ -55,195 +54,76 @@
 		</dependency>
 
 		<dependency>
-            <groupId>junit</groupId>
-            <artifactId>junit</artifactId>
-            <scope>test</scope>
-        </dependency>
-        <dependency>
-            <groupId>org.apache.hbase</groupId>
-            <artifactId>hbase-testing-util</artifactId>
-            <version>${hbase-hadoop2.version}</version>
-            <scope>test</scope>
-            <exclusions>
-                <exclusion>
-                    <groupId>javax.servlet</groupId>
-                    <artifactId>servlet-api</artifactId>
-                </exclusion>
-                <exclusion>
-                    <groupId>javax.servlet.jsp</groupId>
-                    <artifactId>jsp-api</artifactId>
-                </exclusion>
-            </exclusions>
-        </dependency>
-
-
-    </dependencies>
-
-    <build>
-        <plugins>
-            <plugin>
-                <groupId>org.apache.maven.plugins</groupId>
-                <artifactId>maven-shade-plugin</artifactId>
-                <version>2.2</version>
-                <executions>
-                    <execution>
-                        <phase>package</phase>
-                        <goals>
-                            <goal>shade</goal>
-                        </goals>
-                        <configuration>
-                            <shadedArtifactAttached>true</shadedArtifactAttached>
-                            <shadedClassifierName>coprocessor</shadedClassifierName>
-                            <transformers>
-                                <transformer implementation="org.apache.maven.plugins.shade.resource.ServicesResourceTransformer" />
-                            </transformers>
-                            <artifactSet>
-                                <includes>
-                                    <include>com.kylinolap:kylin-common</include>
-                                    <include>com.kylinolap:kylin-metadata</include>
-                                    <include>com.kylinolap:kylin-dictionary</include>
-                                    <include>com.kylinolap:kylin-cube</include>
-                                    <include>com.kylinolap:kylin-storage</include>
-                                    <include>net.sf.trove4j:*</include>
-                                    <!-- include>com.fasterxml.jackson.core:*</include -->
-                                    <!-- include>org.apache.commons:commons-lang3</include -->
-                                    <!-- include>commons-configuration:*</include -->
-                                    <!-- include>com.jcraft:jsch</include -->
-                                </includes>
-                            </artifactSet>
-                            <filters>
-                                <filter>
-                                    <artifact>*:*</artifact>
-                                    <excludes>
-                                        <exclude>META-INF/*.SF</exclude>
-                                        <exclude>META-INF/*.DSA</exclude>
-                                        <exclude>META-INF/*.RSA</exclude>
-                                    </excludes>
-                                </filter>
-                            </filters>
-                        </configuration>
-                    </execution>
-                </executions>
-            </plugin>
-        </plugins>
-    </build>
-
-=======
-<project xmlns="http://maven.apache.org/POM/4.0.0" xmlns:xsi="http://www.w3.org/2001/XMLSchema-instance" xsi:schemaLocation="http://maven.apache.org/POM/4.0.0 http://maven.apache.org/xsd/maven-4.0.0.xsd">
-    <modelVersion>4.0.0</modelVersion>
-
-    <artifactId>kylin-storage</artifactId>
-    <name>Kylin:Storage</name>
-
-    <parent>
-        <groupId>com.kylinolap</groupId>
-        <artifactId>kylin</artifactId>
-        <version>0.6.3-SNAPSHOT</version>
-    </parent>
-
-    <dependencies>
-        <dependency>
-            <groupId>com.kylinolap</groupId>
-            <artifactId>kylin-cube</artifactId>
-            <version>${project.parent.version}</version>
-        </dependency>
-
-        <!-- Env & Test -->
-
-        <dependency>
-            <groupId>org.apache.hbase</groupId>
-            <artifactId>hbase-client</artifactId>
-            <scope>provided</scope>
-        </dependency>
-        <dependency>
-            <groupId>org.apache.hbase</groupId>
-            <artifactId>hbase-server</artifactId>
-            <scope>provided</scope>
-        </dependency>
-        <dependency>
-            <groupId>org.apache.hadoop</groupId>
-            <artifactId>hadoop-hdfs</artifactId>
-            <scope>provided</scope>
-            <!-- protobuf version conflict with hbase -->
-            <exclusions>
-                <exclusion>
-                    <groupId>com.google.protobuf</groupId>
-                    <artifactId>protobuf-java</artifactId>
-                </exclusion>
-            </exclusions>
-        </dependency>
-
-        <dependency>
-            <groupId>junit</groupId>
-            <artifactId>junit</artifactId>
-            <scope>test</scope>
-        </dependency>
-        <dependency>
-            <groupId>org.apache.hbase</groupId>
-            <artifactId>hbase-testing-util</artifactId>
-            <version>${hbase-hadoop2.version}</version>
-            <scope>test</scope>
-            <exclusions>
-                <exclusion>
-                    <groupId>javax.servlet</groupId>
-                    <artifactId>servlet-api</artifactId>
-                </exclusion>
-                <exclusion>
-                    <groupId>javax.servlet.jsp</groupId>
-                    <artifactId>jsp-api</artifactId>
-                </exclusion>
-            </exclusions>
-        </dependency>
-    </dependencies>
-
-    <build>
-        <plugins>
-            <plugin>
-                <groupId>org.apache.maven.plugins</groupId>
-                <artifactId>maven-shade-plugin</artifactId>
-                <version>2.2</version>
-                <executions>
-                    <execution>
-                        <phase>package</phase>
-                        <goals>
-                            <goal>shade</goal>
-                        </goals>
-                        <configuration>
-                            <shadedArtifactAttached>true</shadedArtifactAttached>
-                            <shadedClassifierName>coprocessor</shadedClassifierName>
-                            <transformers>
-                                <transformer implementation="org.apache.maven.plugins.shade.resource.ServicesResourceTransformer" />
-                            </transformers>
-                            <artifactSet>
-                                <includes>
-                                    <include>com.kylinolap:kylin-common</include>
-                                    <include>com.kylinolap:kylin-metadata</include>
-                                    <include>com.kylinolap:kylin-dictionary</include>
-                                    <include>com.kylinolap:kylin-cube</include>
-                                    <include>com.kylinolap:kylin-storage</include>
-                                    <include>net.sf.trove4j:*</include>
-                                    <!-- include>com.fasterxml.jackson.core:*</include -->
-                                    <!-- include>org.apache.commons:commons-lang3</include -->
-                                    <!-- include>commons-configuration:*</include -->
-                                    <!-- include>com.jcraft:jsch</include -->
-                                </includes>
-                            </artifactSet>
-                            <filters>
-                                <filter>
-                                    <artifact>*:*</artifact>
-                                    <excludes>
-                                        <exclude>META-INF/*.SF</exclude>
-                                        <exclude>META-INF/*.DSA</exclude>
-                                        <exclude>META-INF/*.RSA</exclude>
-                                    </excludes>
-                                </filter>
-                            </filters>
-                        </configuration>
-                    </execution>
-                </executions>
-            </plugin>
-        </plugins>
-    </build>
-
->>>>>>> fa40129e
+            <groupId>junit</groupId>
+            <artifactId>junit</artifactId>
+            <scope>test</scope>
+        </dependency>
+        <dependency>
+            <groupId>org.apache.hbase</groupId>
+            <artifactId>hbase-testing-util</artifactId>
+            <version>${hbase-hadoop2.version}</version>
+            <scope>test</scope>
+            <exclusions>
+                <exclusion>
+                    <groupId>javax.servlet</groupId>
+                    <artifactId>servlet-api</artifactId>
+                </exclusion>
+                <exclusion>
+                    <groupId>javax.servlet.jsp</groupId>
+                    <artifactId>jsp-api</artifactId>
+                </exclusion>
+            </exclusions>
+        </dependency>
+
+
+    </dependencies>
+
+    <build>
+        <plugins>
+            <plugin>
+                <groupId>org.apache.maven.plugins</groupId>
+                <artifactId>maven-shade-plugin</artifactId>
+                <version>2.2</version>
+                <executions>
+                    <execution>
+                        <phase>package</phase>
+                        <goals>
+                            <goal>shade</goal>
+                        </goals>
+                        <configuration>
+                            <shadedArtifactAttached>true</shadedArtifactAttached>
+                            <shadedClassifierName>coprocessor</shadedClassifierName>
+                            <transformers>
+                                <transformer implementation="org.apache.maven.plugins.shade.resource.ServicesResourceTransformer" />
+                            </transformers>
+                            <artifactSet>
+                                <includes>
+                                    <include>com.kylinolap:kylin-common</include>
+                                    <include>com.kylinolap:kylin-metadata</include>
+                                    <include>com.kylinolap:kylin-dictionary</include>
+                                    <include>com.kylinolap:kylin-cube</include>
+                                    <include>com.kylinolap:kylin-storage</include>
+                                    <include>net.sf.trove4j:*</include>
+                                    <!-- include>com.fasterxml.jackson.core:*</include -->
+                                    <!-- include>org.apache.commons:commons-lang3</include -->
+                                    <!-- include>commons-configuration:*</include -->
+                                    <!-- include>com.jcraft:jsch</include -->
+                                </includes>
+                            </artifactSet>
+                            <filters>
+                                <filter>
+                                    <artifact>*:*</artifact>
+                                    <excludes>
+                                        <exclude>META-INF/*.SF</exclude>
+                                        <exclude>META-INF/*.DSA</exclude>
+                                        <exclude>META-INF/*.RSA</exclude>
+                                    </excludes>
+                                </filter>
+                            </filters>
+                        </configuration>
+                    </execution>
+                </executions>
+            </plugin>
+        </plugins>
+    </build>
 </project>
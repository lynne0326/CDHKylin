/*
 *
 *
 *  Licensed to the Apache Software Foundation (ASF) under one or more
 *
 *  contributor license agreements. See the NOTICE file distributed with
 *
 *  this work for additional information regarding copyright ownership.
 *
 *  The ASF licenses this file to You under the Apache License, Version 2.0
 *
 *  (the "License"); you may not use this file except in compliance with
 *
 *  the License. You may obtain a copy of the License at
 *
 *
 *
 *  http://www.apache.org/licenses/LICENSE-2.0
 *
 *
 *
 *  Unless required by applicable law or agreed to in writing, software
 *
 *  distributed under the License is distributed on an "AS IS" BASIS,
 *
 *  WITHOUT WARRANTIES OR CONDITIONS OF ANY KIND, either express or implied.
 *
 *  See the License for the specific language governing permissions and
 *
 *  limitations under the License.
 *
 * /
 */

package org.apache.kylin.job;

import org.apache.hadoop.util.ToolRunner;
import org.apache.kylin.common.KylinConfig;
import org.apache.kylin.common.util.AbstractKylinTestCase;
import org.apache.kylin.common.util.ClassUtil;
import org.apache.kylin.common.util.HBaseMetadataTestCase;
import org.apache.kylin.job.hadoop.cube.StorageCleanupJob;
import org.apache.kylin.job.streaming.StreamingBootstrap;
import org.junit.*;
import org.slf4j.Logger;
import org.slf4j.LoggerFactory;

import java.io.File;
import java.io.IOException;

/**
 * Created by qianzhou on 3/6/15.
 */
public class IIStreamBuilderTest extends HBaseMetadataTestCase {

    private static final Logger logger = LoggerFactory.getLogger(IIStreamBuilderTest.class);

    private KylinConfig kylinConfig;

    @BeforeClass
    public static void beforeClass() throws Exception {
        ClassUtil.addClasspath(new File(HBaseMetadataTestCase.SANDBOX_TEST_DATA).getAbsolutePath());
        System.setProperty("hdp.version", "2.2.0.0-2041"); // mapred-site.xml ref this
    }

    @AfterClass
    public static void afterClass() throws Exception {
//        backup();
    }

    private static void backup() throws Exception {
        int exitCode = cleanupOldStorage();
        if (exitCode == 0) {
            exportHBaseData();
        }
    }

    private static int cleanupOldStorage() throws Exception {
        String[] args = {"--delete", "true"};

        int exitCode = ToolRunner.run(new StorageCleanupJob(), args);
        return exitCode;
    }

    private static void exportHBaseData() throws IOException {
        ExportHBaseData export = new ExportHBaseData();
        export.exportTables();
    }

    @Before
    public void before() throws Exception {
        HBaseMetadataTestCase.staticCreateTestMetadata(AbstractKylinTestCase.SANDBOX_TEST_DATA);
        kylinConfig = KylinConfig.getInstanceFromEnv();
        DeployUtil.initCliWorkDir();
        DeployUtil.deployMetadata();
        DeployUtil.overrideJobJarLocations();
    }

    @Test
    public void test() throws Exception {
<<<<<<< HEAD
//        final StreamingBootstrap bootstrap = StreamingBootstrap.getInstance(kylinConfig);
//        bootstrap.start("eagle", 0);
//        Thread.sleep(30 * 60 * 1000);
//        logger.info("time is up, stop streaming");
//        bootstrap.stop();
//        Thread.sleep(5 * 1000);
=======
        //StreamingBootstrap.getInstance(kylinConfig).startStreaming("eagle", 0);
>>>>>>> 8ddee636
    }
}<|MERGE_RESOLUTION|>--- conflicted
+++ resolved
@@ -98,15 +98,11 @@
 
     @Test
     public void test() throws Exception {
-<<<<<<< HEAD
-//        final StreamingBootstrap bootstrap = StreamingBootstrap.getInstance(kylinConfig);
-//        bootstrap.start("eagle", 0);
-//        Thread.sleep(30 * 60 * 1000);
-//        logger.info("time is up, stop streaming");
-//        bootstrap.stop();
-//        Thread.sleep(5 * 1000);
-=======
-        //StreamingBootstrap.getInstance(kylinConfig).startStreaming("eagle", 0);
->>>>>>> 8ddee636
+        final StreamingBootstrap bootstrap = StreamingBootstrap.getInstance(kylinConfig);
+        bootstrap.start("eagle", 0);
+        Thread.sleep(30 * 60 * 1000);
+        logger.info("time is up, stop streaming");
+        bootstrap.stop();
+        Thread.sleep(5 * 1000);
     }
 }